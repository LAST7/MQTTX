--- conflicted
+++ resolved
@@ -44,52 +44,7 @@
   mqttx conn -h 'broker.emqx.io' -p 1883 -u 'admin' -P 'public'
   ```
 
-<<<<<<< HEAD
-### Simulate
-
-For simulating MQTT publish message in specific scenarios.
-
-It has basically the same as the [Publish Benchmark](#publish-benchmark) command options, the following will only list the new or changed options.
-
-```shell
-mqttx simulate --help
-```
-
-| Options                          | Description                             |
-| ----------------------------- | -------------------------------- |
-| -sc, --scenario <SCENARIO>          | the name of the built-in scenario to simulate           |
-| -f, --file <SCENARIO FILE PATH> | file path of a local custom scenario script  |
-| -t, --topic <TOPIC... > | the message topic, optional, supports variables such as %u (username), %c (client id), %i (index), %sc (scenario). Default topic format is `mqttx/simulate/%sc/%c` |
-
-One of the `--scenario` and `--file` parameters must be specified, and if both are specified, the `--file` parameter is preferred.
-
-Custom IoT Data Simulation Script Example::
-
-```js
-/**
- * MQTTX Scenario file example
- * 
- * This script generates random temperature and humidity data.
- */
-function generator (faker, options) {
-  return {
-    // If no topic is returned, use the topic in the command line parameters.
-    // Topic format: 'mqttx/simulate/myScenario/' + clientId,
-    message: JSON.stringify({
-      temp: faker.number.int({ min: 20, max: 80 }),  // Generate a random temperature between 20 and 80.
-      hum: faker.number.int({ min: 40, max: 90 }),   // Generate a random humidity between 40 and 90.
-    })
-  }
-}
-// Export the scenario module
-module.exports = {
-  name: 'myScenario',  // Name of the scenario
-  generator,          // Generator function
-}
-```
-=======
 - **Subscribe to a Topic**
->>>>>>> 25ef7d9d
 
   ```shell
   mqttx sub -t 'hello' -h 'broker.emqx.io' -p 1883
